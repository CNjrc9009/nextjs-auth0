--- conflicted
+++ resolved
@@ -8,13 +8,9 @@
   AccessTokenErrorCode,
   AccessTokenForConnectionError,
   AccessTokenForConnectionErrorCode,
-<<<<<<< HEAD
   ConfigurationError,
   ConfigurationErrorCode
-} from "../errors";
-=======
 } from "../errors/index.js";
->>>>>>> 80e3443a
 import {
   AccessTokenForConnectionOptions,
   AuthorizationParameters,

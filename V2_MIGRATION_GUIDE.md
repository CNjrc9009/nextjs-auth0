--- conflicted
+++ resolved
@@ -8,11 +8,8 @@
 - [Profile API route no longer returns a 401](#profile-api-route-no-longer-returns-a-401)
 - [The ID token is no longer stored by default](#the-id-token-is-no-longer-stored-by-default)
 - [Override default error handler](#override-default-error-handler)
-<<<<<<< HEAD
+- [afterCallback can write to the response](#aftercallback-can-write-to-the-response)
 - [Configure built-in handlers without overriding them](#configure-built-in-handlers-without-overriding-them)
-=======
-- [afterCallback can write to the response](#afterCallback-can-write-to-the-response)
->>>>>>> eeef5d0e
 
 ## `getSession` now returns a `Promise`
 
@@ -164,20 +161,55 @@
 });
 ```
 
-<<<<<<< HEAD
+## `afterCallback` can write to the response
+
+You can now write your own redirect header or terminate the request in `afterCallback`.
+
+### Before
+
+```js
+const afterCallback = (req, res, session, state) => {
+  if (session.user.isAdmin) {
+    return session;
+  } else {
+    res.status(401).end('User is not admin');
+  }
+}; // 💥 Fails with ERR_HTTP_HEADERS_SENT
+
+const afterCallback = (req, res, session, state) => {
+  if (!session.user.isAdmin) {
+    res.setHeader('Location', '/admin');
+  }
+  return session;
+}; // 💥 Fails with ERR_HTTP_HEADERS_SENT
+```
+
+### After
+
+```js
+const afterCallback = (req, res, session, state) => {
+  if (session.user.isAdmin) {
+    return session;
+  } else {
+    res.status(401).end('User is not admin');
+  }
+}; // Terminates the request with 401 if user is not admin
+
+const afterCallback = (req, res, session, state) => {
+  if (!session.user.isAdmin) {
+    res.setHeader('Location', '/admin');
+  }
+  return session;
+}; // Redirects to `/admin` if user is admin
+```
+
 ## Configure built-in handlers without overriding them
 
 Previously it was not possible to dynamically configure the built-in handlers. For example, to pass a `connection` parameter to the login handler, you had to override it.
-=======
-## `afterCallback` can write to the response
-
-You can now write your own redirect header or terminate the request in `afterCallback`
->>>>>>> eeef5d0e
-
-### Before
-
-```js
-<<<<<<< HEAD
+
+### Before
+
+```js
 export default handleAuth({
   async login(req, res) {
     try {
@@ -191,27 +223,10 @@
     }
   }
 });
-=======
-const afterCallback = (req, res, session, state) => {
-  if (session.user.isAdmin) {
-    return session;
-  } else {
-    res.status(401).end('User is not admin');
-  }
-}; // 💥Fail with ERR_HTTP_HEADERS_SENT
-
-const afterCallback = (req, res, session, state) => {
-  if (!session.user.isAdmin) {
-    res.setHeader('Location', '/admin');
-  }
-  return session;
-}; // 💥Fail with ERR_HTTP_HEADERS_SENT
->>>>>>> eeef5d0e
-```
-
-### After
-
-<<<<<<< HEAD
+```
+
+### After
+
 Now you can simply pass an options object to configure the built-in handler instead.
 
 ```js
@@ -224,22 +239,4 @@
 });
 ```
 
-You can still override any built-in handler if needed. Pass either a custom handler function to override it, or just an options object to configure it.
-=======
-```js
-const afterCallback = (req, res, session, state) => {
-  if (session.user.isAdmin) {
-    return session;
-  } else {
-    res.status(401).end('User is not admin');
-  }
-}; // Terminates the request with 401 if user is not admin
-
-const afterCallback = (req, res, session, state) => {
-  if (!session.user.isAdmin) {
-    res.setHeader('Location', '/admin');
-  }
-  return session;
-}; // Redirects to `/admin` if user is admin
-```
->>>>>>> eeef5d0e
+You can still override any built-in handler if needed. Pass either a custom handler function to override it, or just an options object to configure it.